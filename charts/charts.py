--- conflicted
+++ resolved
@@ -95,16 +95,6 @@
     fig.set_size_inches(15, 5)
     plot.savefig("plot.png")
 
-<<<<<<< HEAD
-=======
-    df = pd.DataFrame(d2).transpose()
-    df = df.sort_index()
-    ax = df.plot(kind="barh", ylabel="GB/s", rot=27)
-    fig = ax.get_figure()
-    fig.set_figwidth(18)
-    fig.set_figheight(10)
-    fig.savefig("plot.png")
->>>>>>> 872b0960
     queries = {}
     for e,v in d.items():
         if "rsonpath" not in v:
@@ -112,16 +102,11 @@
         queries[e] = h = {}
         for x in v:
             h[x] = v[x]["value_str"]
-<<<<<<< HEAD
 
     for i in range(len(exps)):
         print(f"Q{i}: {queries[x]}")
     sys.exit(0)
-    for x,v in queries.items():
-=======
-    
     for x,v in sorted(queries.items(), key=lambda e:e[0]):
->>>>>>> 872b0960
         print(x)
         for e, q in v.items():
             print(f"\t{e}:{q}")