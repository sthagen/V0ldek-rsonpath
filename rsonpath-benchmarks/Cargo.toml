--- conflicted
+++ resolved
@@ -30,10 +30,6 @@
 harness = false
 
 [[bench]]
-name = "crossref"
-harness = false
-
-[[bench]]
 name = "head_skipping_sanity"
 harness = false
 
@@ -58,9 +54,9 @@
 harness = false
 
 [[bench]]
-<<<<<<< HEAD
 name = "openfood"
-=======
+harness = false
+
+[[bench]]
 name = "crossref"
->>>>>>> e7b7b23c
 harness = false